--- conflicted
+++ resolved
@@ -37,14 +37,11 @@
 # # point_label default [0] [1,0] 0:background, 1:foreground
 # ann = prompt_process.point_prompt(points=[[620, 360]], pointlabel=[1])
 
-<<<<<<< HEAD
-=======
 # point prompt
 # points default [[0,0]] [[x1,y1],[x2,y2]]
 # point_label default [0] [1,0] 0:background, 1:foreground
 ann = prompt_process.point_prompt(points=[[620, 360]], pointlabel=[1])
 
->>>>>>> 13a44f4e
 prompt_process.plot(
     annotations=ann,
     output='./output/',
