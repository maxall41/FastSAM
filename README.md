--- conflicted
+++ resolved
@@ -1,207 +1,202 @@
-![](assets/logo.png)
-
-# Fast Segment Anything
-
-[[`Paper`](https://arxiv.org/pdf/2306.12156.pdf)] [[`Web Demo`](https://huggingface.co/spaces/An-619/FastSAM)] [[`Colab demo`](https://colab.research.google.com/drive/1oX14f6IneGGw612WgVlAiy91UHwFAvr9?usp=sharing)] [[`Model Zoo`](#model-checkpoints)]  [[`BibTeX`](#citing-fastsam)]
-
-![FastSAM Speed](assets/head_fig.png)
-
-The **Fast Segment Anything Model(FastSAM)** is a CNN Segment Anything Model trained by only 2% of the SA-1B dataset published by SAM authors. The FastSAM achieve a comparable performance with
-the SAM method at **50× higher run-time speed**.
-
-![FastSAM design](assets/Overview.png)
-
-
-## Installation
-
-Clone the repository locally:
-
-```
-git clone https://github.com/CASIA-IVA-Lab/FastSAM.git
-```
-
-Create the conda env. The code requires `python>=3.7`, as well as `pytorch>=1.7` and `torchvision>=0.8`. Please follow the instructions [here](https://pytorch.org/get-started/locally/) to install both PyTorch and TorchVision dependencies. Installing both PyTorch and TorchVision with CUDA support is strongly recommended.
-
-```
-conda create -n FastSAM python=3.9
-conda activate FastSAM
-```
-
-Install the packages:
-
-```
-cd FastSAM
-pip install -r requirements.txt
-```
-
-Install clip:
-```
-pip install git+https://github.com/openai/CLIP.git
-```
-
-## <a name="GettingStarted"></a> Getting Started
-
-First download a [model checkpoint](#model-checkpoints).
-
-Then, you can run the scripts to try the everything mode and three prompt modes.
-
-
-```
-# Everything mode
-python Inference.py --model_path ./weights/FastSAM.pt --img_path ./images/dogs.jpg
-```
-
-```
-# text prompt
-python Inference.py --model_path ./weights/FastSAM.pt --img_path ./images/dogs.jpg  --text_prompt "the yellow dog"
-```
-
-```
-<<<<<<< HEAD
-# box prompt
-python Inference.py --model_path ./weights/FastSAM.pt --img_path ./images/dogs.jpg --box_prompt "[570,200,230,400]"
-=======
-# box prompt (xywh)
-python Inference.py --model_path ./weights/FastSAM.pt --img_path ./images/dogs.jpg --box_prompt [570,200,230,400]
->>>>>>> 899128f5
-```
-
-```
-# points prompt
-python Inference.py --model_path ./weights/FastSAM.pt --img_path ./images/dogs.jpg  --point_prompt "[[520,360],[620,300]]" --point_label "[1,0]"
-```
-You are also welcomed to try our Colab demo: [FastSAM_example.ipynb](https://colab.research.google.com/drive/1oX14f6IneGGw612WgVlAiy91UHwFAvr9?usp=sharing).
-## Different Inference Options
-We provide various options for different purposes, details are in [MORE_USAGES.md](MORE_USAGES.md).
-
-## Web demo
-
-In the [web demo](https://huggingface.co/spaces/An-619/FastSAM), you can upload your own image, select input size from 512~1024, and choose whether to visualize in high quality. High quality visualization additionally shows more easily observable split edges. The web demo only supports Everything Mode now, other modes will try to support in the future.
-
-<!-- The [web demo](https://huggingface.co/spaces/An-619/FastSAM) can process your custom image using the Everything mode. -->
-
-![Web Demo](assets/web_demo.png)
-
-
-## <a name="Models"></a>Model Checkpoints
-
-Two model versions of the model are available with different sizes. Click the links below to download the checkpoint for the corresponding model type.
-
-- **`default` or `FastSAM`: [YOLOv8x based Segment Anything Model.](https://drive.google.com/file/d/1m1sjY4ihXBU1fZXdQ-Xdj-mDltW-2Rqv/view?usp=sharing)**
-- `FastSAM-s`: [YOLOv8s based Segment Anything Model.](https://drive.google.com/file/d/10XmSj6mmpmRb8NhXbtiuO9cTTBwR_9SV/view?usp=sharing)
-
-## Results
-
-All result were tested on a single NVIDIA GeForce RTX 3090.
-
-### 1. Inference time
-Running Speed under Different Point Prompt Numbers(ms).
-| method           | params | 1   | 10  | 100 | E(16x16) | E(32x32*) | E(64x64) |
-|:------------------:|:--------:|:-----:|:-----:|:-----:|:----------:|:-----------:|:----------:|
-| SAM-H            | 0.6G   | 446 | 464 | 627 | 852      | 2099      | 6972     |
-| SAM-B            | 136M   | 110 | 125 | 230 | 432      | 1383      | 5417     |
-| FastSAM          | 68M    | 40  |40   | 40  |  40      | 40        | 40       |
-
-### 2. Memory usage
-
-| Dataset    | Method            | GPU Memory (MB)        |
-|:-----------:|:-----------------:|:-----------------------:|
-| COCO 2017  | FastSAM | 2608                   |
-| COCO 2017  | SAM-H            | 7060                   |
-| COCO 2017  | SAM-B            | 4670                   |
-
-### 3. Zero-shot Transfer Experiments
-
-#### Edge Detection
-Test on the BSDB500 dataset.
-|method     |    year|     ODS |     OIS |    AP |  R50 |
-|:----------:|:-------:|:--------:|:--------:|:------:|:-----:|
-| HED       |    2015| .788    | .808    | .840  | .923 |
-| SAM       |    2023| .768    | .786    | .794  | .928 |
-| FastSAM   |    2023| .750    | .790    | .793  | .903 |
-
-#### Object Proposals
-##### COCO
-|method                     | AR10 | AR100 | AR1000 | AUC  |
-|:---------------------------:|:------:|:-------:|--------:|:------:|
-| SAM-H E64                 | 15.5 | 45.6  | 67.7   | 32.1 |
-| SAM-H E32                 | 18.5 | 49.5  | 62.5   | 33.7 |
-| SAM-B E32                 | 11.4 | 39.6  | 59.1   | 27.3 |
-| FastSAM                   | 15.7 | 47.3  | 63.7   | 32.2 |
-
-##### LVIS
-bbox AR@1000
-| method         | all  | small | med. | large |
-|:---------------:|:-----:|:------:|:-----:|:------:|
-| ViTDet-H       | 65.0 | 53.2  | 83.3 | 91.2  |
-zero-shot transfer methods
-| SAM-H E64      | 52.1 | 36.6  | 75.1 | 88.2  |
-| SAM-H E32      | 50.3 | 33.1  | 76.2 | 89.8  |
-| SAM-B E32      | 45.0 | 29.3  | 68.7 | 80.6  |
-| FastSAM        | 57.1 | 44.3  | 77.1 | 85.3  |
-
-#### Instance Segmentation On COCO 2017
-
-|method         |     AP  |     APS |   APM |  APL |
-|:--------------:|:--------:|:--------:|:------:|:-----:|
-| ViTDet-H      | .510    | .320    | .543  | .689 |
-| SAM           | .465    | .308    | .510  | .617 |
-| FastSAM       | .379    | .239    | .434  | .500 |
-
-### 4. Performance Visulization
-Several segmentation results:
-#### Natural Images
-![Natural Images](assets/eightpic.png)
-#### Text to Mask 
-![Text to Mask](assets/dog_clip.png)
-
-### 5.Downstream tasks
-
-The results of several downstream tasks to show the effectiveness.
-
-
-#### Anomaly Detection
-
-![Anomaly Detection](assets/anomaly.png)
-
-#### Salient Object Detection
-
-![Salient Object Detection](assets/salient.png)
-
-#### Building Extracting
-
-![Building Detection](assets/building.png)
-
-## License
-
-The model is licensed under the [Apache 2.0 license](LICENSE).
-
-
-## Acknowledgement
-
-- [Segment Anything](https://segment-anything.com/) provides the SA-1B dataset and the base codes.
-- [YOLOv8](https://github.com/ultralytics/ultralytics) provides codes and pre-trained models.
-- [YOLACT](https://arxiv.org/abs/2112.10003) provides powerful instance segmentation method.
-- [Grounded-Segment-Anything](https://huggingface.co/spaces/yizhangliu/Grounded-Segment-Anything) provides a useful web demo template.
-
-
-## Citing FastSAM
-
-If you find this project useful for your research, please consider citing the following BibTeX entry.
-
-```
-@misc{zhao2023fast,
-      title={Fast Segment Anything}, 
-      author={Xu Zhao and Wenchao Ding and Yongqi An and Yinglong Du and Tao Yu and Min Li and Ming Tang and Jinqiao Wang},
-      year={2023},
-      eprint={2306.12156},
-      archivePrefix={arXiv},
-      primaryClass={cs.CV}
-}
-```
-
-<!-- <p align="center">
-  <a href="https://star-history.com/#geekyutao/Inpaint-Anything&Date">
-    <img src="https://api.star-history.com/svg?repos=geekyutao/Inpaint-Anything&type=Date" alt="Star History Chart">
-  </a>
-</p> -->
+![](assets/logo.png)
+
+# Fast Segment Anything
+
+[[`Paper`](https://arxiv.org/pdf/2306.12156.pdf)] [[`Web Demo`](https://huggingface.co/spaces/An-619/FastSAM)] [[`Colab demo`](https://colab.research.google.com/drive/1oX14f6IneGGw612WgVlAiy91UHwFAvr9?usp=sharing)] [[`Model Zoo`](#model-checkpoints)]  [[`BibTeX`](#citing-fastsam)]
+
+![FastSAM Speed](assets/head_fig.png)
+
+The **Fast Segment Anything Model(FastSAM)** is a CNN Segment Anything Model trained by only 2% of the SA-1B dataset published by SAM authors. The FastSAM achieve a comparable performance with
+the SAM method at **50× higher run-time speed**.
+
+![FastSAM design](assets/Overview.png)
+
+
+## Installation
+
+Clone the repository locally:
+
+```
+git clone https://github.com/CASIA-IVA-Lab/FastSAM.git
+```
+
+Create the conda env. The code requires `python>=3.7`, as well as `pytorch>=1.7` and `torchvision>=0.8`. Please follow the instructions [here](https://pytorch.org/get-started/locally/) to install both PyTorch and TorchVision dependencies. Installing both PyTorch and TorchVision with CUDA support is strongly recommended.
+
+```
+conda create -n FastSAM python=3.9
+conda activate FastSAM
+```
+
+Install the packages:
+
+```
+cd FastSAM
+pip install -r requirements.txt
+```
+
+Install clip:
+```
+pip install git+https://github.com/openai/CLIP.git
+```
+
+## <a name="GettingStarted"></a> Getting Started
+
+First download a [model checkpoint](#model-checkpoints).
+
+Then, you can run the scripts to try the everything mode and three prompt modes.
+
+
+```
+# Everything mode
+python Inference.py --model_path ./weights/FastSAM.pt --img_path ./images/dogs.jpg
+```
+
+```
+# text prompt
+python Inference.py --model_path ./weights/FastSAM.pt --img_path ./images/dogs.jpg  --text_prompt "the yellow dog"
+```
+
+```
+# box prompt (xywh)
+python Inference.py --model_path ./weights/FastSAM.pt --img_path ./images/dogs.jpg --box_prompt "[570,200,230,400]"
+```
+
+```
+# points prompt
+python Inference.py --model_path ./weights/FastSAM.pt --img_path ./images/dogs.jpg  --point_prompt "[[520,360],[620,300]]" --point_label "[1,0]"
+```
+You are also welcomed to try our Colab demo: [FastSAM_example.ipynb](https://colab.research.google.com/drive/1oX14f6IneGGw612WgVlAiy91UHwFAvr9?usp=sharing).
+## Different Inference Options
+We provide various options for different purposes, details are in [MORE_USAGES.md](MORE_USAGES.md).
+
+## Web demo
+
+In the [web demo](https://huggingface.co/spaces/An-619/FastSAM), you can upload your own image, select input size from 512~1024, and choose whether to visualize in high quality. High quality visualization additionally shows more easily observable split edges. The web demo only supports Everything Mode now, other modes will try to support in the future.
+
+<!-- The [web demo](https://huggingface.co/spaces/An-619/FastSAM) can process your custom image using the Everything mode. -->
+
+![Web Demo](assets/web_demo.png)
+
+
+## <a name="Models"></a>Model Checkpoints
+
+Two model versions of the model are available with different sizes. Click the links below to download the checkpoint for the corresponding model type.
+
+- **`default` or `FastSAM`: [YOLOv8x based Segment Anything Model.](https://drive.google.com/file/d/1m1sjY4ihXBU1fZXdQ-Xdj-mDltW-2Rqv/view?usp=sharing)**
+- `FastSAM-s`: [YOLOv8s based Segment Anything Model.](https://drive.google.com/file/d/10XmSj6mmpmRb8NhXbtiuO9cTTBwR_9SV/view?usp=sharing)
+
+## Results
+
+All result were tested on a single NVIDIA GeForce RTX 3090.
+
+### 1. Inference time
+Running Speed under Different Point Prompt Numbers(ms).
+| method           | params | 1   | 10  | 100 | E(16x16) | E(32x32*) | E(64x64) |
+|:------------------:|:--------:|:-----:|:-----:|:-----:|:----------:|:-----------:|:----------:|
+| SAM-H            | 0.6G   | 446 | 464 | 627 | 852      | 2099      | 6972     |
+| SAM-B            | 136M   | 110 | 125 | 230 | 432      | 1383      | 5417     |
+| FastSAM          | 68M    | 40  |40   | 40  |  40      | 40        | 40       |
+
+### 2. Memory usage
+
+| Dataset    | Method            | GPU Memory (MB)        |
+|:-----------:|:-----------------:|:-----------------------:|
+| COCO 2017  | FastSAM | 2608                   |
+| COCO 2017  | SAM-H            | 7060                   |
+| COCO 2017  | SAM-B            | 4670                   |
+
+### 3. Zero-shot Transfer Experiments
+
+#### Edge Detection
+Test on the BSDB500 dataset.
+|method     |    year|     ODS |     OIS |    AP |  R50 |
+|:----------:|:-------:|:--------:|:--------:|:------:|:-----:|
+| HED       |    2015| .788    | .808    | .840  | .923 |
+| SAM       |    2023| .768    | .786    | .794  | .928 |
+| FastSAM   |    2023| .750    | .790    | .793  | .903 |
+
+#### Object Proposals
+##### COCO
+|method                     | AR10 | AR100 | AR1000 | AUC  |
+|:---------------------------:|:------:|:-------:|--------:|:------:|
+| SAM-H E64                 | 15.5 | 45.6  | 67.7   | 32.1 |
+| SAM-H E32                 | 18.5 | 49.5  | 62.5   | 33.7 |
+| SAM-B E32                 | 11.4 | 39.6  | 59.1   | 27.3 |
+| FastSAM                   | 15.7 | 47.3  | 63.7   | 32.2 |
+
+##### LVIS
+bbox AR@1000
+| method         | all  | small | med. | large |
+|:---------------:|:-----:|:------:|:-----:|:------:|
+| ViTDet-H       | 65.0 | 53.2  | 83.3 | 91.2  |
+zero-shot transfer methods
+| SAM-H E64      | 52.1 | 36.6  | 75.1 | 88.2  |
+| SAM-H E32      | 50.3 | 33.1  | 76.2 | 89.8  |
+| SAM-B E32      | 45.0 | 29.3  | 68.7 | 80.6  |
+| FastSAM        | 57.1 | 44.3  | 77.1 | 85.3  |
+
+#### Instance Segmentation On COCO 2017
+
+|method         |     AP  |     APS |   APM |  APL |
+|:--------------:|:--------:|:--------:|:------:|:-----:|
+| ViTDet-H      | .510    | .320    | .543  | .689 |
+| SAM           | .465    | .308    | .510  | .617 |
+| FastSAM       | .379    | .239    | .434  | .500 |
+
+### 4. Performance Visulization
+Several segmentation results:
+#### Natural Images
+![Natural Images](assets/eightpic.png)
+#### Text to Mask 
+![Text to Mask](assets/dog_clip.png)
+
+### 5.Downstream tasks
+
+The results of several downstream tasks to show the effectiveness.
+
+
+#### Anomaly Detection
+
+![Anomaly Detection](assets/anomaly.png)
+
+#### Salient Object Detection
+
+![Salient Object Detection](assets/salient.png)
+
+#### Building Extracting
+
+![Building Detection](assets/building.png)
+
+## License
+
+The model is licensed under the [Apache 2.0 license](LICENSE).
+
+
+## Acknowledgement
+
+- [Segment Anything](https://segment-anything.com/) provides the SA-1B dataset and the base codes.
+- [YOLOv8](https://github.com/ultralytics/ultralytics) provides codes and pre-trained models.
+- [YOLACT](https://arxiv.org/abs/2112.10003) provides powerful instance segmentation method.
+- [Grounded-Segment-Anything](https://huggingface.co/spaces/yizhangliu/Grounded-Segment-Anything) provides a useful web demo template.
+
+
+## Citing FastSAM
+
+If you find this project useful for your research, please consider citing the following BibTeX entry.
+
+```
+@misc{zhao2023fast,
+      title={Fast Segment Anything}, 
+      author={Xu Zhao and Wenchao Ding and Yongqi An and Yinglong Du and Tao Yu and Min Li and Ming Tang and Jinqiao Wang},
+      year={2023},
+      eprint={2306.12156},
+      archivePrefix={arXiv},
+      primaryClass={cs.CV}
+}
+```
+
+<!-- <p align="center">
+  <a href="https://star-history.com/#geekyutao/Inpaint-Anything&Date">
+    <img src="https://api.star-history.com/svg?repos=geekyutao/Inpaint-Anything&type=Date" alt="Star History Chart">
+  </a>
+</p> -->